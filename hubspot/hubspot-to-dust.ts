--- conflicted
+++ resolved
@@ -16,19 +16,12 @@
 const DUST_WORKSPACE_ID = process.env.DUST_WORKSPACE_ID;
 const DUST_SPACE_ID = process.env.DUST_SPACE_ID;
 const DUST_DATASOURCE_ID = process.env.DUST_DATASOURCE_ID;
-<<<<<<< HEAD
-const DUST_VAULT_ID = process.env.DUST_VAULT_ID;
-
-const UPDATED_SINCE_DAYS = 1090; // Number of days to look back for updates
-const UPDATED_SINCE = new Date(Date.now() - UPDATED_SINCE_DAYS * 24 * 60 * 60 * 1000).toISOString();
-=======
 const UPDATED_SINCE_DAYS = 180; // Set to null to sync all companies
 const UPDATED_SINCE = UPDATED_SINCE_DAYS
   ? new Date(
       Date.now() - UPDATED_SINCE_DAYS * 24 * 60 * 60 * 1000
     ).toISOString()
   : null;
->>>>>>> 7a1779ee
 const THREADS_NUMBER = 3;
 
 if (
@@ -65,25 +58,17 @@
 // Bottleneck limiter for HubSpot API
 const hubspotLimiter = new Bottleneck({
   maxConcurrent: 1,
-<<<<<<< HEAD
-  minTime: 100 * 1.05 // 1000ms / 10 requests per second minus a 5% margin
-=======
   minTime: 1000, // 1 second between requests to stay well under the 19/second limit
   reservoir: 190, // Maximum requests per 10 seconds
   reservoirRefreshAmount: 190,
   reservoirRefreshInterval: 10000, // 10 seconds
   trackDoneStatus: true,
->>>>>>> 7a1779ee
 });
 
 // Bottleneck limiter for Dust API
 const dustLimiter = new Bottleneck({
   maxConcurrent: 1,
-<<<<<<< HEAD
   minTime: 500 / THREADS_NUMBER // 60000ms / 120 requests per minute
-=======
-  minTime: 500, // 60000ms / 120 requests per minute
->>>>>>> 7a1779ee
 });
 
 interface Company {
@@ -179,20 +164,25 @@
   const PAGE_LIMIT = 100;
 
   try {
-<<<<<<< HEAD
     while (true) {
       const searchBody: any = {
-        filterGroups: [{
-          filters: [{
-            propertyName: 'hs_lastmodifieddate',
-            operator: 'GTE',
-            value: UPDATED_SINCE
-          }]
-        }],
-        properties: ['hs_object_id'],
+        properties: ["hs_object_id", "name"],
         limit: PAGE_LIMIT
       };
-
+      if (UPDATED_SINCE) {
+        searchBody.filterGroups = [
+          {
+            filters: [
+              {
+                propertyName: "hs_lastmodifieddate",
+                operator: "GTE",
+                value: UPDATED_SINCE,
+              },
+            ],
+          },
+        ];
+      }
+    
       if (after) {
         searchBody.after = after;
       }
@@ -226,33 +216,6 @@
 
     console.log(`Found ${allCompanyIds.length} companies with updates in the last ${UPDATED_SINCE_DAYS} day(s).`);
     return allCompanyIds;
-
-=======
-    const searchBody: any = {
-      properties: ["hs_object_id", "name"],
-      limit: 100,
-    };
-
-    // Only add date filter if UPDATED_SINCE_DAYS is set
-    if (UPDATED_SINCE) {
-      searchBody.filterGroups = [
-        {
-          filters: [
-            {
-              propertyName: "hs_lastmodifieddate",
-              operator: "GTE",
-              value: UPDATED_SINCE,
-            },
-          ],
-        },
-      ];
-    }
-
-    const response = await hubspotLimiter.schedule(() =>
-      hubspotApi.post("/crm/v3/objects/companies/search", searchBody)
-    );
-    return response.data.results.map((company: Company) => company.id);
->>>>>>> 7a1779ee
   } catch (error) {
     console.error("Error fetching company IDs:", error);
     return [];
@@ -727,13 +690,6 @@
   );
 
   try {
-<<<<<<< HEAD
-    await dustLimiter.schedule(() => dustApi.post(`/w/${DUST_WORKSPACE_ID}/vaults/${DUST_VAULT_ID}/data_sources/${DUST_DATASOURCE_ID}/documents/${documentId}`, {
-      source_url: `https://app.hubspot.com/contacts/${HUBSPOT_PORTAL_ID}/company/${company.id}`,
-      text: content
-    }));
-    console.log(`Upserted company ${company.id} to Dust datasource`);
-=======
     await dustLimiter.schedule(() =>
       dustApi.post(
         `/w/${DUST_WORKSPACE_ID}/spaces/${DUST_SPACE_ID}/data_sources/${DUST_DATASOURCE_ID}/documents/${documentId}`,
@@ -750,7 +706,6 @@
     console.log(
       `Upserted company ${companyName} (${company.id}) to Dust datasource`
     );
->>>>>>> 7a1779ee
   } catch (error) {
     console.error(
       `Error upserting company ${companyName} (${company.id}) to Dust datasource:`,
